package com.dlsc.formsfx.model.structure;

/*-
 * ========================LICENSE_START=================================
 * FormsFX
 * %%
 * Copyright (C) 2017 DLSC Software & Consulting
 * %%
 * Licensed under the Apache License, Version 2.0 (the "License");
 * you may not use this file except in compliance with the License.
 * You may obtain a copy of the License at
 * 
 *        http://www.apache.org/licenses/LICENSE-2.0
 * 
 * Unless required by applicable law or agreed to in writing, software
 * distributed under the License is distributed on an "AS IS" BASIS,
 * WITHOUT WARRANTIES OR CONDITIONS OF ANY KIND, either express or implied.
 * See the License for the specific language governing permissions and
 * limitations under the License.
 * =========================LICENSE_END==================================
 */

import com.dlsc.formsfx.model.event.FieldEvent;
import com.dlsc.formsfx.model.util.BindingMode;
import com.dlsc.formsfx.model.util.TranslationService;
import com.dlsc.formsfx.view.controls.SimpleControl;
import javafx.beans.InvalidationListener;
import javafx.beans.property.BooleanProperty;
import javafx.beans.property.DoubleProperty;
import javafx.beans.property.IntegerProperty;
import javafx.beans.property.ListProperty;
import javafx.beans.property.ObjectProperty;
import javafx.beans.property.SimpleBooleanProperty;
import javafx.beans.property.SimpleDoubleProperty;
import javafx.beans.property.SimpleIntegerProperty;
import javafx.beans.property.SimpleListProperty;
import javafx.beans.property.SimpleStringProperty;
import javafx.beans.property.StringProperty;
import javafx.collections.FXCollections;
<<<<<<< HEAD

import java.util.ArrayList;
import java.util.List;
=======
import javafx.collections.ObservableList;
import javafx.event.EventHandler;
import javafx.event.EventType;
import javafx.scene.Node;
import javafx.scene.control.Label;
import javafx.scene.control.Labeled;

import java.util.ArrayList;
import java.util.List;
import java.util.Map;
import java.util.UUID;
import java.util.concurrent.ConcurrentHashMap;
import java.util.concurrent.CopyOnWriteArrayList;
>>>>>>> 6a19f451
import java.util.stream.Collectors;

/**
 * This class provides the base implementation for a FormsFX field. It is not
 * meant to be used directly, but instead acts as a base for concrete
 * implementations.
 *
 * A field is the smallest unit of the form. It contains only the value and
 * relevant information.
 *
 * @author Sacha Schmid
 * @author Rinesch Murugathas
 */
public abstract class Field<F extends Field<F>> extends Element<F> implements FormElement {

    /**
     * The label acts as a description for the field. It is always visible to
     * the user and tells them what should be entered into the field.
     *
     * This property is translatable if a {@link TranslationService} is set on
     * the containing form.
     */
    protected final StringProperty label = new SimpleStringProperty("");
    protected final StringProperty labelKey = new SimpleStringProperty("");

    /**
     * The tooltip is an extension of the label. It contains additional
     * information about the contained data that is only contextually visible.
     *
     * This property is translatable if a {@link TranslationService} is set on
     * the containing form.
     */
    protected final StringProperty tooltip = new SimpleStringProperty("");
    protected final StringProperty tooltipKey = new SimpleStringProperty("");

    /**
     * The placeholder is only visible in an empty field. It provides a hint to
     * the user about what should be entered into the field.
     *
     * This property is translatable if a {@link TranslationService} is set on
     * the containing form.
     */
    protected final StringProperty placeholder = new SimpleStringProperty("");
    protected final StringProperty placeholderKey = new SimpleStringProperty("");

    /**
     * Every field can be marked as {@code required} and {@code editable}. These
     * properties can change the field's behaviour.
     */
    protected final StringProperty requiredErrorKey = new SimpleStringProperty("");
    protected final StringProperty requiredError = new SimpleStringProperty("");
    protected final BooleanProperty required = new SimpleBooleanProperty(false);
    protected final BooleanProperty editable = new SimpleBooleanProperty(true);

    /**
     * The field's current state is represented by the value properties, as
     * well as by the {@code valid} and {@code changed} flags.
     */
    protected final BooleanProperty valid = new SimpleBooleanProperty(true);
    protected final BooleanProperty changed = new SimpleBooleanProperty(false);

    /**
<<<<<<< HEAD
=======
     * Fields can be styled using CSS through ID or class hooks.
     */
    protected final StringProperty id = new SimpleStringProperty(UUID.randomUUID().toString());
    protected final ListProperty<String> styleClass = new SimpleListProperty<>(FXCollections.observableArrayList());
    protected final IntegerProperty span = new SimpleIntegerProperty(12);

    /**
>>>>>>> 6a19f451
     * The results of the field's validation is stored in this property. After
     * every validation, the results are updated and reflected in this property.
     *
     * This property is translatable if a {@link TranslationService} is set on
     * the containing form.
     */
    protected final ListProperty<String> errorMessages = new SimpleListProperty<>(FXCollections.observableArrayList());
    protected final ListProperty<String> errorMessageKeys = new SimpleListProperty<>(FXCollections.observableArrayList());

    /**
     * Additional descriptions for the field's label and value are stored in these properties.
     *
     * These properties are translatable if a {@link TranslationService} is set on
     * the containing form.
     */
    private Node labelDescription;
    private Node valueDescription;
    private final StringProperty labelDescriptionKey = new SimpleStringProperty("");
    private final StringProperty valueDescriptionKey = new SimpleStringProperty("");

    private static final String LABEL_DESCRIPTION_STYLE_CLASS = "field-label-description";
    private static final String VALUE_DESCRIPTION_STYLE_CLASS = "field-value-description";

    /**
     * The translation service is passed down from the containing section. It
     * is used to translate all translatable values of the field.
     */
    protected TranslationService translationService;

    protected SimpleControl<F> renderer;

    protected final Map<EventType<FieldEvent>,List<EventHandler<? super FieldEvent>>> eventHandlers = new ConcurrentHashMap<>();

    /**
     * With the continuous binding mode, values are always directly persisted
     * upon any changes.
     */
    protected final InvalidationListener bindingModeListener = (observable) -> {
        if (validate()) {
            persist();
        }
    };

    /**
     * Internal constructor for the {@code Field} class. To create new elements,
     * see the static factory methods in this class.
     *
     * @see Field::ofStringType
     * @see Field::ofIntegerType
     * @see Field::ofDoubleType
     * @see Field::ofBooleanType
     * @see Field::ofMultiSelectionType
     * @see Field::ofSingleSelectionType
     */
    protected Field() {

        // Whenever one of the translatable elements' keys change, update the
        // displayed value based on the new translation.

        labelKey.addListener((observable, oldValue, newValue) -> label.setValue(translationService.translate(newValue)));

        tooltipKey.addListener((observable, oldValue, newValue) -> tooltip.setValue(translationService.translate(newValue)));

        placeholderKey.addListener((observable, oldValue, newValue) -> placeholder.setValue(translationService.translate(newValue)));

        labelDescriptionKey.addListener((observable, oldValue, newValue) -> labelDescription = asLabel(translationService.translate(newValue), LABEL_DESCRIPTION_STYLE_CLASS));

        valueDescriptionKey.addListener((observable, oldValue, newValue) -> valueDescription = asLabel(translationService.translate(newValue), VALUE_DESCRIPTION_STYLE_CLASS));

        requiredErrorKey.addListener((observable, oldValue, newValue) -> validate());

        // Whenever the errorMessageKeys change, update the displayed
        // label to the new translation. This maps the keys to their translated
        // representation.

        errorMessageKeys.addListener((observable, oldValue, newValue) -> errorMessages.setAll(errorMessageKeys.stream()
                .map(s -> translationService.translate(s))
                .collect(Collectors.toList())));
    }

    /**
     * Creates a new {@link PasswordField} with the given default value.
     *
     * @param defaultValue
     *              The initial value and persistent value of the field.
     *
     * @return Returns a new {@link PasswordField}.
     */
    public static PasswordField ofPasswordType(String defaultValue) {
        return new PasswordField(new SimpleStringProperty(defaultValue), new SimpleStringProperty(defaultValue));
    }

    /**
     * Creates a new {@link PasswordField} with the given property.
     *
     * @param binding
     *          The property from the model to be bound with.
     *
     * @return Returns a new {@link PasswordField}.
     */
    public static PasswordField ofPasswordType(StringProperty binding) {
        return new PasswordField(new SimpleStringProperty(binding.getValue()), new SimpleStringProperty(binding.getValue())).bind(binding);
    }

    /**
     * Creates a new {@link StringField} with the given default value.
     *
     * @param defaultValue
     *              The initial value and persistent value of the field.
     *
     * @return Returns a new {@link StringField}.
     */
    public static StringField ofStringType(String defaultValue) {
        return new StringField(new SimpleStringProperty(defaultValue), new SimpleStringProperty(defaultValue));
    }

    /**
     * Creates a new {@link StringField} with the given property.
     *
     * @param binding
     *          The property from the model to be bound with.
     *
     * @return Returns a new {@link StringField}.
     */
    public static StringField ofStringType(StringProperty binding) {
        return new StringField(new SimpleStringProperty(binding.getValue()), new SimpleStringProperty(binding.getValue())).bind(binding);
    }

    /**
     * Creates a new {@link DoubleField} with the given default value.
     *
     * @param defaultValue
     *              The initial value and persistent value of the field.
     *
     * @return Returns a new {@link DoubleField}.
     */
    public static DoubleField ofDoubleType(double defaultValue) {
        return new DoubleField(new SimpleDoubleProperty(defaultValue), new SimpleDoubleProperty(defaultValue));
    }

    /**
     * Creates a new {@link DoubleField} with the given property.
     *
     * @param binding
     *          The property from the model to be bound with.
     *
     * @return Returns a new {@link DoubleField}.
     */
    public static DoubleField ofDoubleType(DoubleProperty binding) {
        return new DoubleField(new SimpleDoubleProperty(binding.getValue()), new SimpleDoubleProperty(binding.getValue())).bind(binding);
    }

    /**
     * Creates a new {@link IntegerField} with the given default value.
     *
     * @param defaultValue
     *              The initial value and persistent value of the field.
     *
     * @return Returns a new {@link IntegerField}.
     */
    public static IntegerField ofIntegerType(int defaultValue) {
        return new IntegerField(new SimpleIntegerProperty(defaultValue), new SimpleIntegerProperty(defaultValue));
    }

    /**
     * Creates a new {@link IntegerField} with the given property.
     *
     * @param binding
     *          The property from the model to be bound with.
     *
     * @return Returns a new {@link IntegerField}.
     */
    public static IntegerField ofIntegerType(IntegerProperty binding) {
        return new IntegerField(new SimpleIntegerProperty(binding.getValue()), new SimpleIntegerProperty(binding.getValue())).bind(binding);
    }

    /**
     * Creates a new {@link BooleanField} with the given default value.
     *
     * @param defaultValue
     *              The initial value and persistent value of the field.
     *
     * @return Returns a new {@link BooleanField}.
     */
    public static BooleanField ofBooleanType(boolean defaultValue) {
        return new BooleanField(new SimpleBooleanProperty(defaultValue), new SimpleBooleanProperty(defaultValue));
    }

    /**
     * Creates a new {@link BooleanField} with the given property.
     *
     * @param binding
     *          The property from the model to be bound with.
     *
     * @return Returns a new {@link BooleanField}.
     */
    public static BooleanField ofBooleanType(BooleanProperty binding) {
        return new BooleanField(new SimpleBooleanProperty(binding.getValue()), new SimpleBooleanProperty(binding.getValue())).bind(binding);
    }

    /**
     * Creates a new {@link MultiSelectionField} with the given items and a
     * pre-defined selection.
     *
     * @param items
     *              The list of available items on the field.
     * @param selection
     *              The pre-defined indices of the selected items.
     *
     * @return Returns a new {@link MultiSelectionField}.
     */
    public static <T> MultiSelectionField<T> ofMultiSelectionType(List<T> items, List<Integer> selection) {
        return new MultiSelectionField<>(new SimpleListProperty<>(FXCollections.observableArrayList(items)), selection);
    }

    /**
     * Creates a new {@link MultiSelectionField} with the given items and no
     * pre-defined selection.
     *
     * @param items
     *              The list of available items on the field.
     *
     * @return Returns a new {@link MultiSelectionField}.
     */
    public static <T> MultiSelectionField<T> ofMultiSelectionType(List<T> items) {
        return new MultiSelectionField<>(new SimpleListProperty<>(FXCollections.observableArrayList(items)), new ArrayList<>());
    }

    /**
     * Creates a new {@link MultiSelectionField} with the given properties for
     * items and selection.
     *
     * @param itemsBinding
     *          The items property to be bound with.
     *
     * @param selectionBinding
     *          The selection property to be bound with.
     *
     * @return Returns a new {@link MultiSelectionField}.
     */
    public static <T> MultiSelectionField<T> ofMultiSelectionType(ListProperty<T> itemsBinding, ListProperty<T> selectionBinding) {
        return new MultiSelectionField<>(new SimpleListProperty<>(itemsBinding.getValue()), new ArrayList<>(selectionBinding.getValue().stream().map(t -> itemsBinding.getValue().indexOf(t)).collect(Collectors.toList()))).bind(itemsBinding, selectionBinding);
    }

    /**
     * Creates a new {@link SingleSelectionField} with the given items and a
     * pre-defined selection.
     *
     * @param items
     *              The list of available items on the field.
     * @param selection
     *              The pre-defined index of the selected item.
     *
     * @return Returns a new {@link SingleSelectionField}.
     */
    public static <T> SingleSelectionField<T> ofSingleSelectionType(List<T> items, int selection) {
        return new SingleSelectionField<>(new SimpleListProperty<>(FXCollections.observableArrayList(items)), selection);
    }

    /**
     * Creates a new {@link SingleSelectionField} with the given items and no
     * pre-defined selection.
     *
     * @param items
     *              The list of available items on the field.
     *
     * @return Returns a new {@link SingleSelectionField}.
     */
    public static <T> SingleSelectionField<T> ofSingleSelectionType(List<T> items) {
        return new SingleSelectionField<>(new SimpleListProperty<>(FXCollections.observableArrayList(items)), -1);
    }

    /**
     * Creates a new {@link SingleSelectionField} with the given properties for
     * items and selection.
     *
     * @param itemsBinding
     *          The items property to be bound with.
     *
     * @param selectionBinding
     *          The selection property to be bound with.
     *
     * @return Returns a new {@link SingleSelectionField}.
     */
    public static <T> SingleSelectionField<T> ofSingleSelectionType(ListProperty<T> itemsBinding, ObjectProperty<T> selectionBinding) {
        return new SingleSelectionField<>(new SimpleListProperty<>(itemsBinding.getValue()), itemsBinding.indexOf(selectionBinding.getValue())).bind(itemsBinding, selectionBinding);
    }

    /**
     * Sets the required property to for the current field without providing an
     * error message.
     *
     * @param newValue
     *              The new state of the required property.
     *
     * @return Returns the current field to allow for chaining.
     */
    public F required(boolean newValue) {
        required.set(newValue);
        validate();

        return (F) this;
    }

    /**
     * Sets the required property to true for the current field.
     *
     * @param errorMessage
     *              The error message if the field is not filled in.
     *
     * @return Returns the current field to allow for chaining.
     */
    public F required(String errorMessage) {
        required.set(true);

        if (isI18N()) {
            requiredErrorKey.set(errorMessage);
        } else {
            requiredError.set(errorMessage);
        }

        validate();

        return (F) this;
    }

    /**
     * Sets the editable property of the current field.
     *
     * @param newValue
     *              The new value for the editable property.
     *
     * @return Returns the current field to allow for chaining.
     */
    public F editable(boolean newValue) {
        editable.set(newValue);
        return (F) this;
    }

    /**
     * Sets the label property of the current field.
     *
     * @param newValue
     *              The new value for the label property. This can be the label
     *              itself or a key that is then used for translation.
     *
     * @see TranslationService
     *
     * @return Returns the current field to allow for chaining.
     */
    public F label(String newValue) {
        if (isI18N()) {
            labelKey.set(newValue);
        } else {
            label.set(newValue);
        }

        return (F) this;
    }

    /**
     * Sets the label description property of the current field.
     *
     * @param newValue
     *              The new value for the label description property.
     *
     *
     * @return Returns the current field to allow for chaining.
     */
    public F labelDescription(Node newValue) {
        labelDescription = newValue;
        if (labelDescription != null) {
            labelDescription.getStyleClass().add(LABEL_DESCRIPTION_STYLE_CLASS);
        }

        return (F) this;
    }

    /**
     * Sets the label description property of the current field.
     *
     * @param newValue
     *              The new value for the label description property,
     *              wrapped with a {@code Text}.
     *
     *
     * @return Returns the current field to allow for chaining.
     */
    public F labelDescription(String newValue) {
        if(isI18N()) {
            labelDescriptionKey.set(newValue);
        } else if (newValue != null) {
            labelDescription = asLabel(newValue, LABEL_DESCRIPTION_STYLE_CLASS);
        }

        return (F) this;
    }

    /**
     * Sets the value description property of the current field.
     *
     * @param newValue
     *              The new value for the field description property.
     *
     *
     * @return Returns the current field to allow for chaining.
     */
    public F valueDescription(Node newValue) {
        valueDescription = newValue;
        if (valueDescription != null) {
            valueDescription.getStyleClass().add(VALUE_DESCRIPTION_STYLE_CLASS);
        }

        return (F) this;
    }

    /**
     * Sets the value description property of the current field.
     *
     * @param newValue
     *              The new value for the field description property,
     *              wrapped with a {@code Text}.
     *
     *
     * @return Returns the current field to allow for chaining.
     */
    public F valueDescription(String newValue) {
        if(isI18N()) {
            valueDescriptionKey.set(newValue);
        } else if (newValue != null) {
            valueDescription = asLabel(newValue, VALUE_DESCRIPTION_STYLE_CLASS);
        }

        return (F) this;
    }

    private Label asLabel(String text, String styleClass) {
        Label label = new Label(text);
        label.setWrapText(true);
        label.getStyleClass().add(styleClass);
        return label;
    }

    /**
     * Sets the tooltip property of the current field.
     *
     * @param newValue
     *              The new value for the tooltip property. This can be the
     *              label itself or a key that is then used for translation.
     *
     * @see TranslationService
     *
     * @return Returns the current field to allow for chaining.
     */
    public F tooltip(String newValue) {
        if (isI18N()) {
            tooltipKey.set(newValue);
        } else {
            tooltip.set(newValue);
        }

        return (F) this;
    }

    /**
     * Sets the placeholder property of the current field.
     *
     * @param newValue
     *              The new value for the placeholder property. This can be the
     *              label itself or a key that is then used for translation.
     *
     * @see TranslationService
     *
     * @return Returns the current field to allow for chaining.
     */
    public F placeholder(String newValue) {
        if (isI18N()) {
            placeholderKey.set(newValue);
        } else {
            placeholder.set(newValue);
        }

        return (F) this;
    }

    /**
     * Sets the control that renders this field.
     *
     * @param newValue
     *              The new control to render the field.
     *
     * @return Returns the current field to allow for chaining.
     */
    public F render(SimpleControl<F> newValue) {
        renderer = newValue;
        return (F) this;
    }

    /**
     * Activates or deactivates the {@code bindingModeListener} based on the
     * given {@code BindingMode}.
     *
     * @param newValue
     *              The new binding mode for the current field.
     */
    public abstract void setBindingMode(BindingMode newValue);

<<<<<<< HEAD
    // abstract void persist();

    // abstract void reset();
=======
    public abstract void persist();

    public abstract void reset();
>>>>>>> 6a19f451

    /**
     * This internal method is called by the containing section when a new
     * translation has been added to the form.
     *
     * @param newValue
     *              The new service to use for translating translatable values.
     */
    public void translate(TranslationService newValue) {
        translationService = newValue;

        if (!isI18N()) {
            return;
        }

        updateElement(label, labelKey);
        updateElement(tooltip, tooltipKey);
        updateElement(placeholder, placeholderKey);
        updateElement(requiredError, requiredErrorKey);
        updateElement(labelDescription, labelDescriptionKey);
        updateElement(valueDescription, valueDescriptionKey);

        // Validation results are handled separately as they use a somewhat
        // more complex structure.

        validate();
    }

    /**
     * Updates a displayable field property to include translated text.
     *
     * @param displayProperty
     *              The property that is displayed to the user.
     * @param keyProperty
     *              The internal property that holds the translation key.
     */
    protected void updateElement(StringProperty displayProperty, StringProperty keyProperty) {

        // If the key has not yet been set that means that the translation
        // service was added for the first time. We can simply set the key
        // to the value stored in the display property, the listener will
        // then take care of the translation.

        if ((keyProperty.get() == null || keyProperty.get().isEmpty()) && !displayProperty.get().isEmpty()) {
            keyProperty.setValue(displayProperty.get());
        } else if (!keyProperty.get().isEmpty()) {
            displayProperty.setValue(translationService.translate(keyProperty.get()));
        }
    }

    /**
     * Updates a displayable field property to include translated text.
     *
     * @param node
     *              The property that is displayed to the user.
     * @param keyProperty
     *              The internal property that holds the translation key.
     */
    void updateElement(Node node, StringProperty keyProperty) {

        // If the key has not yet been set that means that the translation
        // service was added for the first time. We can simply set the key
        // to the value stored in the display property, the listener will
        // then take care of the translation.

        if (!(node instanceof Labeled)) {
            // no automatic update
            return;
        }

        Labeled labeled = (Labeled) node;

        if ((keyProperty.get() == null || keyProperty.get().isEmpty()) && !labeled.getText().isEmpty()) {
            keyProperty.setValue(labeled.getText());
        } else if (!keyProperty.get().isEmpty()) {
            labeled.setText(translationService.translate(keyProperty.get()));
        }
    }

    /**
     * Validates a user input based on the field's value transformer and its
     * validation rules. Also considers the {@code required} flag. This method
     * directly updates the {@code valid} property.
     *
     * @return Returns whether the user input is a valid value or not.
     */
    protected abstract boolean validate();

    public String getPlaceholder() {
        return placeholder.get();
    }

    public StringProperty placeholderProperty() {
        return placeholder;
    }

    public String getLabel() {
        return label.get();
    }

    public StringProperty labelProperty() {
        return label;
    }

    public String getTooltip() {
        return tooltip.get();
    }

    public StringProperty tooltipProperty() {
        return tooltip;
    }

    public boolean isValid() {
        return valid.get();
    }

    public BooleanProperty validProperty() {
        return valid;
    }

    public boolean hasChanged() {
        return changed.get();
    }

    public BooleanProperty changedProperty() {
        return changed;
    }

    public boolean isRequired() {
        return required.get();
    }

    public BooleanProperty requiredProperty() {
        return required;
    }

    public boolean isEditable() {
        return editable.get();
    }

    public BooleanProperty editableProperty() {
        return editable;
    }

    public boolean isI18N() {
        return translationService != null;
    }

    public SimpleControl<F> getRenderer() {
        return renderer;
    }

    public List<String> getErrorMessages() {
        return errorMessages.get();
    }

    public ListProperty<String> errorMessagesProperty() {
        return errorMessages;
    }

    /**
     * Registers an event handler to this field. The handler is called when the
     * field receives an {@code Event} of the specified type during the bubbling
     * phase of event delivery.
     *
     * @param eventType    the type of the events to receive by the handler
     * @param eventHandler the handler to register
     *
     * @throws NullPointerException if either event type or handler are {@code null}.
     */
    public Field addEventHandler(EventType<FieldEvent> eventType, EventHandler<? super FieldEvent> eventHandler) {
        if (eventType == null) {
            throw new NullPointerException("Argument eventType must not be null");
        }
        if (eventHandler == null) {
            throw new NullPointerException("Argument eventHandler must not be null");
        }

        this.eventHandlers.computeIfAbsent(eventType, k -> new CopyOnWriteArrayList<>()).add(eventHandler);

        return this;
    }

    /**
     * Unregisters a previously registered event handler from this field. One
     * handler might have been registered for different event types, so the
     * caller needs to specify the particular event type from which to
     * unregister the handler.
     *
     * @param eventType    the event type from which to unregister
     * @param eventHandler the handler to unregister
     *
     * @throws NullPointerException if either event type or handler are {@code null}.
     */
    public Field removeEventHandler(EventType<FieldEvent> eventType, EventHandler<? super FieldEvent> eventHandler) {
        if (eventType == null) {
            throw new NullPointerException("Argument eventType must not be null");
        }
        if (eventHandler == null) {
            throw new NullPointerException("Argument eventHandler must not be null");
        }

        List<EventHandler<? super FieldEvent>> list = this.eventHandlers.get(eventType);
        if (list != null) {
            list.remove(eventHandler);
        }

        return this;
    }

    protected void fireEvent(FieldEvent event) {
        List<EventHandler<? super FieldEvent>> list = this.eventHandlers.get(event.getEventType());
        if (list == null) {
            return;
        }
        for (EventHandler<? super FieldEvent> eventHandler : list) {
            if (!event.isConsumed()) {
                eventHandler.handle(event);
            }
        }
    }
  
    public Node getLabelDescription() {
        return labelDescription;
    }

    public Node getValueDescription() {
        return valueDescription;
    }
}<|MERGE_RESOLUTION|>--- conflicted
+++ resolved
@@ -37,11 +37,10 @@
 import javafx.beans.property.SimpleStringProperty;
 import javafx.beans.property.StringProperty;
 import javafx.collections.FXCollections;
-<<<<<<< HEAD
 
 import java.util.ArrayList;
 import java.util.List;
-=======
+
 import javafx.collections.ObservableList;
 import javafx.event.EventHandler;
 import javafx.event.EventType;
@@ -55,7 +54,7 @@
 import java.util.UUID;
 import java.util.concurrent.ConcurrentHashMap;
 import java.util.concurrent.CopyOnWriteArrayList;
->>>>>>> 6a19f451
+
 import java.util.stream.Collectors;
 
 /**
@@ -118,8 +117,6 @@
     protected final BooleanProperty changed = new SimpleBooleanProperty(false);
 
     /**
-<<<<<<< HEAD
-=======
      * Fields can be styled using CSS through ID or class hooks.
      */
     protected final StringProperty id = new SimpleStringProperty(UUID.randomUUID().toString());
@@ -127,7 +124,6 @@
     protected final IntegerProperty span = new SimpleIntegerProperty(12);
 
     /**
->>>>>>> 6a19f451
      * The results of the field's validation is stored in this property. After
      * every validation, the results are updated and reflected in this property.
      *
@@ -635,15 +631,9 @@
      */
     public abstract void setBindingMode(BindingMode newValue);
 
-<<<<<<< HEAD
     // abstract void persist();
 
     // abstract void reset();
-=======
-    public abstract void persist();
-
-    public abstract void reset();
->>>>>>> 6a19f451
 
     /**
      * This internal method is called by the containing section when a new
