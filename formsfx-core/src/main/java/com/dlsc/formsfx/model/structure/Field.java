--- conflicted
+++ resolved
@@ -39,14 +39,11 @@
 import javafx.beans.property.StringProperty;
 import javafx.collections.FXCollections;
 import javafx.collections.ObservableList;
-<<<<<<< HEAD
 import javafx.event.EventHandler;
 import javafx.event.EventType;
-=======
 import javafx.scene.Node;
 import javafx.scene.control.Label;
 import javafx.scene.control.Labeled;
->>>>>>> 6b8b5224
 
 import java.util.ArrayList;
 import java.util.List;
@@ -869,7 +866,6 @@
         return errorMessages;
     }
 
-<<<<<<< HEAD
     /**
      * Registers an event handler to this field. The handler is called when the
      * field receives an {@code Event} of the specified type during the bubbling
@@ -930,13 +926,13 @@
                 eventHandler.handle(event);
             }
         }
-=======
+    }
+  
     public Node getLabelDescription() {
         return labelDescription;
     }
 
     public Node getValueDescription() {
         return valueDescription;
->>>>>>> 6b8b5224
     }
 }