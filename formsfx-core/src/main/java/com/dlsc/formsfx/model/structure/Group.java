--- conflicted
+++ resolved
@@ -139,16 +139,12 @@
             return;
         }
 
-<<<<<<< HEAD
         elements.stream()
             .filter(e -> e instanceof FormElement)
             .map(e -> (FormElement) e)
             .forEach(FormElement::persist);
-=======
-        fields.forEach(Field::persist);
 
         fireEvent(GroupEvent.groupPersistedEvent(this));
->>>>>>> 6a19f451
     }
 
     /**
@@ -160,48 +156,32 @@
             return;
         }
 
-<<<<<<< HEAD
         elements.stream()
             .filter(e -> e instanceof FormElement)
             .map(e -> (FormElement) e)
             .forEach(FormElement::reset);
-=======
-        fields.forEach(Field::reset);
-
-        fireEvent(GroupEvent.groupResetEvent(this));
->>>>>>> 6a19f451
     }
 
     /**
      * Sets this group's {@code changed} property based on its contained
      * elements' changed properties.
      */
-<<<<<<< HEAD
     private void setChangedProperty() {
         changed.setValue(elements.stream()
             .filter(e -> e instanceof Field)
             .map(e -> (Field) e)
             .anyMatch(Field::hasChanged));
-=======
-    protected void setChangedProperty() {
-        changed.setValue(fields.stream().anyMatch(Field::hasChanged));
->>>>>>> 6a19f451
     }
 
     /**
      * Sets this group's {@code valid} property based on its contained elements'
      * changed properties.
      */
-<<<<<<< HEAD
     private void setValidProperty() {
         valid.setValue(elements.stream()
             .filter(e -> e instanceof Field)
             .map(e -> (Field) e)
             .allMatch(Field::isValid));
-=======
-    protected void setValidProperty() {
-        valid.setValue(fields.stream().allMatch(Field::isValid));
->>>>>>> 6a19f451
     }
 
     public List<Element> getElements() {
